#
#  This file is part of Bakefile (http://www.bakefile.org)
#
#  Copyright (C) 2009-2012 Vaclav Slavik
#
#  Permission is hereby granted, free of charge, to any person obtaining a copy
#  of this software and associated documentation files (the "Software"), to
#  deal in the Software without restriction, including without limitation the
#  rights to use, copy, modify, merge, publish, distribute, sublicense, and/or
#  sell copies of the Software, and to permit persons to whom the Software is
#  furnished to do so, subject to the following conditions:
#
#  The above copyright notice and this permission notice shall be included in
#  all copies or substantial portions of the Software.
#
#  THE SOFTWARE IS PROVIDED "AS IS", WITHOUT WARRANTY OF ANY KIND, EXPRESS OR
#  IMPLIED, INCLUDING BUT NOT LIMITED TO THE WARRANTIES OF MERCHANTABILITY,
#  FITNESS FOR A PARTICULAR PURPOSE AND NONINFRINGEMENT. IN NO EVENT SHALL THE
#  AUTHORS OR COPYRIGHT HOLDERS BE LIABLE FOR ANY CLAIM, DAMAGES OR OTHER
#  LIABILITY, WHETHER IN AN ACTION OF CONTRACT, TORT OR OTHERWISE, ARISING
#  FROM, OUT OF OR IN CONNECTION WITH THE SOFTWARE OR THE USE OR OTHER DEALINGS
#  IN THE SOFTWARE.
#

"""
Keep track of properties for extensions or model parts.

Also define standard, always available, properties.
"""

import expr, api, utils
<<<<<<< HEAD
from vartypes import IdType, EnumType, ListType, PathType, StringType
=======
from vartypes import IdType, EnumType, ListType, PathType, BoolType
>>>>>>> 27d8b9de
from api import Property

def _std_model_part_props():
    return [
        Property("_condition",
             type=BoolType(),
             default=True,
             readonly=True,
             inheritable=False,
             doc="""
                 Whether to include this object in the build.
                 Typically a more complicated boolean expression.
                 """),
        ]

def std_file_props():
    """Creates list of all standard source file properties."""
    return _std_model_part_props() + [
        Property("_filename",
             type=PathType(),
             default=[],
             readonly=True,
             inheritable=False,
             doc="Source file name."),
        ]


def std_target_props():
    """Creates list of all standard target properties."""
    return _std_model_part_props() + [
        Property("id",
                 type=IdType(),
                 default=lambda t: expr.LiteralExpr(t.name),
                 readonly=True,
                 inheritable=False,
                 doc="Target's unique name (ID)."),

        Property("deps",
                 type=ListType(IdType()),
                 default=[],
                 inheritable=False,
                 doc="""
                     Dependencies of the target (list of IDs).

                     The dependencies are handled in target-specific ways.
                     At the very least, they are added to the list of
                     dependencies in generated makefiles or projects to ensure
                     correct build order. Some targets may be smart about some
                     kinds of the dependencies and do more.

                     In particular, compiled targets (executables, DLLs) will
                     automatically link against all libraries found in `deps`.
                     """),

        Property("pre-build-commands",
                 type=ListType(StringType()),
                 default=[],
                 inheritable=False,
                 doc="""
                     Custom commands to run before building the target.

                     The value is a list of shell commands to run.  Notice that
                     the commands are platform-specific and so typically need
                     to be set conditionally depending on the value of
                     ``toolset``.

                     Currently only implemented by Visual Studio.
                     """),
        Property("post-build-commands",
                 type=ListType(StringType()),
                 default=[],
                 inheritable=False,
                 doc="""
                     Custom commands to run after building the target.

                     The value is a list of shell commands to run.  Notice that
                     the commands are platform-specific and so typically need
                     to be set conditionally depending on the value of
                     ``toolset``.

                     Currently only implemented by Visual Studio.
                     """),
        ]


def std_module_props():
    """Creates list of all standard module properties."""
    toolsets_enum_type = EnumType("toolset", api.Toolset.all_names())

    return [
        Property("toolsets",
                 type=ListType(toolsets_enum_type),
                 default=[],
                 inheritable=True,
                 doc="List of toolsets to generate makefiles/projects for."),
        ]


def std_project_props():
    """Creates list of all standard project properties."""
    toolsets_enum_type = EnumType("toolset", api.Toolset.all_names())

    return [
        Property("toolset",
                 type=toolsets_enum_type,
                 default=expr.UndeterminedExpr(),
                 readonly=True,
                 inheritable=False,
                 doc="The toolset makefiles or projects are being generated for. "
                     "This property is set by Bakefile and can be used for performing "
                     "toolset-specific tasks or modifications."
                 ),
        ]


class PropertiesDict(utils.OrderedDict):
    """Dictionary of properties, keyed by their names."""
    def add(self, prop):
        self[prop.name] = prop

def _fill_prop_dict(props):
    d = PropertiesDict()
    for p in props:
        d.add(p)
    return d


class PropertiesRegistry(object):
    """
    Registry of existing properties.
    """
    def __init__(self):
        self.all_targets = None
        self.all_files = None
        self.modules = None
        self.project = None
        self.target_types = {}

    def get_project_prop(self, name):
        """
        Returns property *name* on module level if such property exists, or
        :const:`None` otherwise.
        """
        if self.project is None:
            self._init_project_props()
        return self.project.get(name, None)

    def get_module_prop(self, name):
        """
        Returns property *name* on module level if such property exists, or
        :const:`None` otherwise.
        """
        if self.modules is None:
            self._init_module_props()
        return self.modules.get(name, None)

    def get_target_prop(self, target_type, name):
        """
        Returns property *name* on target level for targets of type *target_type*
        if such property exists, or :const:`None` otherwise.
        """
        if self.all_targets is None or target_type not in self.target_types:
            self._init_target_props(target_type)
        if name in self.all_targets:
            return self.all_targets[name]
        else:
            return self.target_types[target_type].get(name, None)

    def get_file_prop(self, name):
        """
        Returns property *name* on source file level if such property exists, or
        :const:`None` otherwise.
        """
        if self.all_files is None:
            self._init_file_props()
        return self.all_files.get(name, None)

    def enum_project_props(self):
        if self.project is None:
            self._init_project_props()
        for p in self.project.itervalues():
            yield p

    def enum_module_props(self):
        if self.modules is None:
            self._init_module_props()
        for p in self.modules.itervalues():
            yield p

    def enum_target_props(self, target_type):
        if self.all_targets is None or target_type not in self.target_types:
            self._init_target_props(target_type)
        for p in self.target_types[target_type].itervalues():
            yield p
        for p in self.all_targets.itervalues():
            yield p

    def enum_file_props(self):
        if self.all_files is None:
            self._init_file_props()
        for p in self.all_files.itervalues():
            yield p

    def _init_project_props(self):
        if self.project is not None:
            return
        self.project = _fill_prop_dict(std_project_props())
        for toolset in api.Toolset.all():
            for p in toolset.all_properties("properties_project"):
                p.toolsets = [toolset.name]
                p.scope = api.Property.SCOPE_PROJECT
                self.project.add(p)

    def _init_module_props(self):
        if self.modules is not None:
            return
        self.modules = _fill_prop_dict(std_module_props())
        for toolset in api.Toolset.all():
            for p in toolset.all_properties("properties_module"):
                p.toolsets = [toolset.name]
                p.scope = api.Property.SCOPE_MODULE
                self.modules.add(p)

    def _init_target_props(self, target_type):
        if self.all_targets is None:
            self.all_targets = _fill_prop_dict(std_target_props())
            for toolset in api.Toolset.all():
                for p in toolset.all_properties("properties_target"):
                    p.toolsets = [toolset.name]
                    p.scope = api.Property.SCOPE_TARGET
                    self.all_targets.add(p)
        if target_type not in self.target_types:
            props = _fill_prop_dict(target_type.all_properties())
            for toolset in api.Toolset.all():
                for p in toolset.all_properties("properties_%s" % target_type):
                    p.toolsets = [toolset.name]
                    p.scope = target_type
                    props.add(p)
            self.target_types[target_type] = props

    def _init_file_props(self):
        if self.all_files is not None:
            return
        self.all_files = _fill_prop_dict(std_file_props())
        for toolset in api.Toolset.all():
            for p in toolset.all_properties("properties_file"):
                p.toolsets = [toolset.name]
                p.scope = api.Property.SCOPE_FILE
                self.all_files.add(p)


registry = PropertiesRegistry()

get_project_prop = registry.get_project_prop
get_module_prop = registry.get_module_prop
get_target_prop = registry.get_target_prop
get_file_prop = registry.get_file_prop

enum_project_props = registry.enum_project_props
enum_module_props = registry.enum_module_props
enum_target_props = registry.enum_target_props
enum_file_props = registry.enum_file_props<|MERGE_RESOLUTION|>--- conflicted
+++ resolved
@@ -29,11 +29,7 @@
 """
 
 import expr, api, utils
-<<<<<<< HEAD
-from vartypes import IdType, EnumType, ListType, PathType, StringType
-=======
-from vartypes import IdType, EnumType, ListType, PathType, BoolType
->>>>>>> 27d8b9de
+from vartypes import IdType, EnumType, ListType, PathType, StringType, BoolType
 from api import Property
 
 def _std_model_part_props():
