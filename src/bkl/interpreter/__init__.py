--- conflicted
+++ resolved
@@ -197,11 +197,7 @@
         """
         Generates output for given *toolset*.
         """
-<<<<<<< HEAD
-        logger.debug("preparing model for toolset %s", toolset)
-=======
         logger.debug("****** preparing model for toolset %s ******", toolset)
->>>>>>> 27d8b9de
         model = self.make_toolset_specific_model(toolset)
         self.finalize_for_toolset(model, toolset)
 
